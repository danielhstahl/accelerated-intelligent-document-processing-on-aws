# Copyright Amazon.com, Inc. or its affiliates. All Rights Reserved.
# SPDX-License-Identifier: MIT-0


AWSTemplateFormatVersion: '2010-09-09'
Transform: AWS::Serverless-2016-10-31
Description: AWS GenAI IDP Accelerator - resources for IDP Pattern 2

Parameters:

  StackName:
    Type: String

  InputBucket:
    Type: String

  ConfigurationBucket:
    Type: String

  OutputBucket:
    Type: String

  WorkingBucket:
    Type: String

  TrackingTable:
    Type: String

  CustomerManagedEncryptionKeyArn:
    Type: String

  LogRetentionDays:
    Type: Number
  
  LogLevel:
    Type: String
    Default: WARN
    AllowedValues:
      - DEBUG
      - INFO
      - WARN
      - ERROR
      - CRITICAL
    Description: Default logging level for all Lambda functions
    
  AppSyncApiUrl:
    Type: String
    Description: The AppSync API URL for status updates
    
  AppSyncApiArn:
    Type: String
    Description: The AppSync API ARN for IAM permissions
  
  ExecutionTimeThresholdMs:
    Type: Number
    Default: 30000


  CustomClassificationModelARN:
    Type: String
    Default: ''

  CustomExtractionModelARN:
    Type: String
    Default: ''

  UpdateConfigurationFunctionArn:
    Type: String

  ConfigurationTable:
    Type: String
    
    
  BedrockGuardrailId:
    Type: String
    Default: ""
    Description: "Optionally provide the Id (not name) of an existing Bedrock Guardrail to be used for Bedrock interactions"
    
  BedrockGuardrailVersion:
    Type: String
    Default: ""
    Description: "If you provided a Bedrock Guardrail Id above, provide the corresponding Guardrail version here"

  EnableHITL:
    Type: String
    Default: "false"
    AllowedValues:
      - "true"
      - "false"
    Description: "Enable Human In The Loop (A2I) for document review"

  SageMakerA2IReviewPortalURL:
    Type: String
    Default: ""
    Description: "SageMaker A2I Review Portal URL for HITL workflows"

  ConfigurationDefaultS3Uri:
    Type: String
    Description: "S3 URI (s3://bucket/path/config.json) to import default configuration from S3"

  ConfigLibraryHash:
    Type: String
    Description: "Hash token from config library to force updates when config library changes"

  PermissionsBoundaryArn:
    Type: String
    Default: ""
    Description: >-
      (Optional) ARN of an existing IAM Permissions Boundary policy to attach to all IAM roles.
      Required by some organizations with Service Control Policies (SCPs).
      Format: arn:aws:iam::account-id:policy/policy-name
      Leave blank if no Permissions Boundary is required.
    AllowedPattern: "^(|arn:aws:iam::[0-9]{12}:policy/.+)$"
    ConstraintDescription: Must be empty or a valid IAM policy ARN

Conditions:
  HasGuardrailConfig: !And [!Not [!Equals [!Ref BedrockGuardrailId, ""]], !Not [!Equals [!Ref BedrockGuardrailVersion, ""]]]
  HasCustomClassificationModelARN : !Not [!Equals [!Ref CustomClassificationModelARN , ""]]
  HasCustomExtractionModelARN : !Not [!Equals [!Ref CustomExtractionModelARN , ""]]
  HasPermissionsBoundary: !Not [!Equals [!Ref PermissionsBoundaryArn, ""]]
<<<<<<< HEAD
=======
  IsHITLEnabled: !Equals [!Ref EnableHITL, "true"]
>>>>>>> 62ccd708


Resources:

  # JSON Schema which defines the structure of the pattern configuration settings
  # used by the UI to allow the configuration to be inspected and customized.
  UpdateSchemaConfig:
    Type: AWS::CloudFormation::CustomResource
    Properties:
      ServiceToken: !Ref UpdateConfigurationFunctionArn
      Schema: 
        type: object
        required:
          - notes
          - classes
          - classification
          - extraction
        properties:
          notes:
            order: 0
            type: string
            description: Notes
          ocr:
            order: 1
            type: object
            sectionLabel: OCR Configuration
            required:
              - features
            properties:
              image:
                type: object
                sectionLabel: Image Processing Settings
                description: Configure image resolution and processing options for OCR
                order: 0
                properties:
                  dpi:
                    type: number
                    description: "DPI (dots per inch) for extracting images from PDF pages. Higher values produce better quality but larger images. Default: 150"
                    minimum: 72
                    maximum: 300
                    default: 150
                    order: 0
                  target_width:
                    type: number
<<<<<<< HEAD
                    description: "Target image width in pixels. Images larger than this will be resized."
=======
                    description: "Target image width in pixels. Images larger than this will be resized. If not specified, automatic default of 951 pixels is applied to optimize resource usage and token consumption."
>>>>>>> 62ccd708
                    minimum: 100
                    maximum: 3500
                    order: 1
                  target_height:
                    type: number
<<<<<<< HEAD
                    description: "Target image height in pixels. Images larger than this will be resized."
=======
                    description: "Target image height in pixels. Images larger than this will be resized. If not specified, automatic default of 1268 pixels is applied to optimize resource usage and token consumption."
>>>>>>> 62ccd708
                    minimum: 100
                    maximum: 3500
                    order: 2
                  preprocessing:
                    type: boolean
                    description: "Apply adaptive binarization preprocessing to improve OCR accuracy on documents with uneven lighting or low contrast. Warning: May slightly increase processing time."
                    default: false
                    order: 3
              backend:
                type: string
                description: "OCR backend to use: 'textract' for AWS Textract, 'bedrock' for LLM-based OCR, 'none' for image-only processing without OCR"
                enum: ["textract", "bedrock", "none"]
                default: "textract"
                order: 3
              model_id:
                type: string
                description: "Bedrock model ID (only used if backend is 'bedrock')"
                enum: 
                  - "us.amazon.nova-lite-v1:0"
                  - "us.amazon.nova-pro-v1:0"
                  - "us.amazon.nova-premier-v1:0"
                  - "us.anthropic.claude-3-haiku-20240307-v1:0"
                  - "us.anthropic.claude-3-5-sonnet-20241022-v2:0"
                  - "us.anthropic.claude-3-7-sonnet-20250219-v1:0"
                  - "us.anthropic.claude-sonnet-4-20250514-v1:0"
                  - "us.anthropic.claude-opus-4-20250514-v1:0"
                  - "us.anthropic.claude-opus-4-1-20250805-v1:0"
                order: 2
                dependsOn: {
                  field: "backend",
                  value: "bedrock"
                }
              system_prompt:
                type: string
                description: "System prompt for Bedrock OCR (only used if backend is 'bedrock')"
                default: "You are an expert OCR system. Extract all text from the provided image accurately, preserving layout where possible."
                order: 3
                dependsOn: {
                  field: "backend",
                  value: "bedrock"
                }
              task_prompt:
                type: string
                description: "Task prompt for Bedrock OCR (only used if backend is 'bedrock')"
                default: "Extract all text from this document image. Preserve the layout, including paragraphs, tables, and formatting."
                order: 4
                dependsOn: {
                  field: "backend",
                  value: "bedrock"
                }
              features:
                  type: array
                  listLabel: "Textract Features"
                  itemLabel: "Feature"
                  description: "Textract features (only used if backend is 'textract')"
                  order: 5
                  dependsOn: {
                    field: "backend",
                    values: ["textract"]
                  }
                  items:
                    type: object
                    required:
                      - name
                    properties:
                      name:
                        type: string
                        description: "Feature - select one of the supported OCR feature types"
                        enum: ["TABLES", "FORMS", "SIGNATURES", "LAYOUT"]
          classes:
            order: 2
            type: array
            sectionLabel: Class definitions
            listLabel: Classes
            itemLabel: Class
            columns: 2
            items:
              type: object
              required:
                - name
                - description
                - attributes
              properties:
                name:
                  type: string
                  description: Class name
                description:
                  type: string
                  description: Class description. Instruct LLM how to identify the class from the context provided in the classification prompt.
                examples:
                  type: array
                  description: Class few-shot examples
                  listLabel: Few-shot examples
                  itemLabel: Few-shot example
                  items:
                    type: object
                    required:
                      - name
                      - classPrompt
                      - attributesPrompt
                      - imagesPath
                    properties:
                      name:
                        type: string
                        description: Example name
                        order: 0
                      classPrompt:
                        type: string
                        description: Classification prompt as few-shot classification example for this class
                        order: 2
                      attributesPrompt:
                        type: string
                        description: Extraction prompt as few-shot attribute value extraction example for this class.
                        order: 3
                      imagePath:
                        type: string
                        description: Image(s) Path in the Configuration Bucket. Supports single files, or S3 prefixes for folders with multiple images. Optional but recommended for better visual understanding.
                        order: 4
                attributes:
                  type: array
                  listLabel: Attributes
                  itemLabel: Attribute
                  items:
                    type: object
                    required:
                      - name
                      - description
                      - attributeType
                    properties:
                      name:
                        type: string
                        description: Attribute name
                        order: 0
                      description:
                        type: string
                        description: Attribute description. Instruct the LLM how to identify the attribute from the context provided in the extraction prompt. Include synonyms and positional infomation where it might help the LLM to resolve ambiquities.
                        order: 1
                      attributeType:
                        type: string
                        description: Type of attribute
                        enum: ["simple", "group", "list"]
                        order: 2
                      # Simple attribute properties (existing fields)
                      evaluation_method:
                        type: string
                        description: Evaluation Method
                        enum: ["", "LLM", "SEMANTIC", "FUZZY", "NUMERIC_EXACT", "EXACT"]
                        order: 3
                        dependsOn: {
                          field: "attributeType",
                          value: "simple"
                        }
                      evaluation_threshold:
                        type: number
                        description: Evaluation Threshold - used for SEMANTIC, and FUZZY methods
                        minimum: 0
                        maximum: 1
                        order: 5
                        dependsOn: {
                          field: "evaluation_method",
                          values: ["SEMANTIC", "FUZZY"]
                        }
                      confidence_threshold:
                        type: number
                        description: Confidence threshold for this specific attribute (0.0 to 1.0). If not set, the default confidence threshold from assessment section will be used.
                        minimum: 0
                        maximum: 1
                        order: 6
                        dependsOn: {
                          field: "attributeType",
                          value: "simple"
                        }
                      # Group-specific properties
                      groupAttributes:
                        type: array
                        listLabel: Group Attributes
                        itemLabel: Attribute
                        order: 7
                        dependsOn: {
                          field: "attributeType",
                          value: "group"
                        }
                        items:
                          type: object
                          required:
                            - name
                            - description
                          properties:
                            name:
                              type: string
                              description: Attribute name
                              order: 0
                            description:
                              type: string
                              description: Attribute description. Instruct the LLM how to identify the attribute from the context provided in the extraction prompt. Include synonyms and positional infomation where it might help the LLM to resolve ambiquities.
                              order: 1
                            evaluation_method:
                              type: string
                              description: Evaluation Method
                              enum: ["", "LLM", "SEMANTIC", "FUZZY", "NUMERIC_EXACT", "EXACT"]
                              order: 2
                            evaluation_threshold:
                              type: number
                              description: Evaluation Threshold - used for SEMANTIC, and FUZZY methods
                              minimum: 0
                              maximum: 1
                              order: 4
                              dependsOn: {
                                field: "evaluation_method",
                                values: ["SEMANTIC", "FUZZY"]
                              }
                            confidence_threshold:
                              type: number
                              description: Confidence threshold for this specific attribute (0.0 to 1.0). If not set, the default confidence threshold from assessment section will be used.
                              minimum: 0
                              maximum: 1
                              order: 5
                          columns: 2
                      # List-specific properties
                      listItemTemplate:
                        type: object
                        sectionLabel: List Item Template
                        order: 8
                        dependsOn: {
                          field: "attributeType",
                          value: "list"
                        }
                        required:
                          - itemAttributes
                        properties:
                          itemDescription:
                            type: string
                            description: Description of each list item. Instruct the LLM how to identify the list item (e.g. a transaction in a bank statement). 
                            order: 0
                          itemAttributes:
                            type: array
                            listLabel: Item Attributes
                            itemLabel: Attribute
                            order: 1
                            items:
                              type: object
                              required:
                                - name
                                - description
                              properties:
                                name:
                                  type: string
                                  description: Attribute name
                                  order: 0
                                description:
                                  type: string
                                  description: Attribute description. Instruct the LLM how to identify the attribute from the context provided in the extraction prompt. Include synonyms and positional infomation where it might help the LLM to resolve ambiquities.
                                  order: 1
                                evaluation_method:
                                  type: string
                                  description: Evaluation Method
                                  enum: ["", "LLM", "SEMANTIC", "FUZZY", "NUMERIC_EXACT", "EXACT"]
                                  order: 2
                                evaluation_threshold:
                                  type: number
                                  description: Evaluation Threshold - used for SEMANTIC, and FUZZY methods
                                  minimum: 0
                                  maximum: 1
                                  order: 4
                                  dependsOn: {
                                    field: "evaluation_method",
                                    values: ["SEMANTIC", "FUZZY"]
                                  }
                                confidence_threshold:
                                  type: number
                                  description: Confidence threshold for this specific attribute (0.0 to 1.0). If not set, the default confidence threshold from assessment section will be used.
                                  minimum: 0
                                  maximum: 1
                                  order: 5
                              columns: 2
                    # This controls the layout of the form fields inside each attribute item
                    columns: 2
          classification:
            order: 3
            type: object
            sectionLabel: Classification Inference
            required:
              - model
              - temperature
              - top_k
              - top_p
              - max_tokens
              - system_prompt
              - task_prompt
            properties:
              image:
                type: object
                sectionLabel: Image Processing Settings
                description: Configure image resolution and processing options for image attachments in classification
                order: 0
                properties:
                  target_width:
                    type: number
                    description: "Target image width in pixels. Images larger than this will be resized. Default: 951"
                    minimum: 100
                    maximum: 3500
                    order: 0
                  target_height:
                    type: number
                    description: "Target image height in pixels. Images larger than this will be resized. Default: 1268"
                    minimum: 100
                    maximum: 3500
                    order: 1
              model:
                type: string
                description: Model identifier
                enum: 
                  - !If 
                    - HasCustomClassificationModelARN 
                    - !Ref CustomClassificationModelARN
                    - !Ref AWS::NoValue
                  - "us.amazon.nova-lite-v1:0"
                  - "us.amazon.nova-pro-v1:0"
                  - "us.amazon.nova-premier-v1:0"
                  - "us.anthropic.claude-3-haiku-20240307-v1:0"
                  - "us.anthropic.claude-3-5-sonnet-20241022-v2:0"
                  - "us.anthropic.claude-3-7-sonnet-20250219-v1:0"
                  - "us.anthropic.claude-sonnet-4-20250514-v1:0"
                  - "us.anthropic.claude-opus-4-20250514-v1:0"
                  - "us.anthropic.claude-opus-4-1-20250805-v1:0"
                order: 1
              classificationMethod:
                type: string
                description: "Classification methodology to use"
                enum: ["multimodalPageLevelClassification", "textbasedHolisticClassification", "multimodalPageBoundaryClassification"]
                order: 2
              temperature:
                type: number
                minimum: 0
                maximum: 1
                description: Sampling temperature
                order: 3
              top_k:
                type: integer
                minimum: 1
                description: Sampling Top K
                order: 4
              top_p:
                type: number
                description: Sampling Top P
                order: 5
              max_tokens:
                type: number
                description: Max tokens
                order: 6
              system_prompt:
                type: string
                description: System prompt
                order: 7
              task_prompt:
                type: string
                description: Task prompt - include placeholders {CLASS_NAMES_AND_DESCRIPTIONS} (replaced with the class names and descriptions for all specified classes), {FEW_SHOT_EXAMPLES} (replaced by classPrompt and image data from examples in class definitions), {DOCUMENT_TEXT} (replaced by the OCR output), and for multi-modal classification {DOCUMENT_IMAGE} (replaced by the page image attachment). Optionally use <<CACHEPOINT>> to separate static and dynamic elements of prompt for Bedrock prompt caching.
                order: 8
          extraction:
            order: 4
            type: object
            format: section
            sectionLabel: Extraction Inference
            required:
              - model
              - temperature
              - top_k
              - top_p
              - max_tokens
              - system_prompt
              - task_prompt
            properties:
              image:
                type: object
                sectionLabel: Image Processing Settings
                description: Configure image resolution and processing options for for image attachments in extraction
                order: 0
                properties:
                  target_width:
                    type: number
                    description: "Target image width in pixels. Images larger than this will be resized. Default: 951"
                    minimum: 100
                    maximum: 3500
                    order: 0
                  target_height:
                    type: number
                    description: "Target image height in pixels. Images larger than this will be resized. Default: 1268"
                    minimum: 100
                    maximum: 3500
                    order: 1
              model:
                type: string
                description: Model identifier
                enum: 
                  - !If 
                    - HasCustomExtractionModelARN
                    - !Ref CustomExtractionModelARN
                    - !Ref AWS::NoValue
                  - "us.amazon.nova-lite-v1:0"
                  - "us.amazon.nova-pro-v1:0"
                  - "us.amazon.nova-premier-v1:0"
                  - "us.anthropic.claude-3-haiku-20240307-v1:0"
                  - "us.anthropic.claude-3-5-sonnet-20241022-v2:0"
                  - "us.anthropic.claude-3-7-sonnet-20250219-v1:0"
                  - "us.anthropic.claude-sonnet-4-20250514-v1:0"
                  - "us.anthropic.claude-opus-4-20250514-v1:0"
                  - "us.anthropic.claude-opus-4-1-20250805-v1:0"
                order: 1
              temperature:
                type: number
                minimum: 0
                maximum: 1
                description: Sampling temperature
                order: 2
              top_k:
                type: integer
                minimum: 1
                description: Sampling Top K
                order: 3
              top_p:
                type: number
                description: Sampling Top P
                order: 4
              max_tokens:
                type: number
                description: Max tokens
                order: 5
              system_prompt:
                type: string
                description: System prompt
                order: 6
              task_prompt:
                type: string
                description: Task prompt - supports placeholders {DOCUMENT_CLASS} (replaced with the detected class label), {ATTRIBUTE_NAMES_AND_DESCRIPTIONS} (replaced with the attribute names and descriptions for the detected class), {FEW_SHOT_EXAMPLES} (replaced by classPrompt and image data from examples in class definitions), {DOCUMENT_TEXT} (replaced by the OCR output), and {DOCUMENT_IMAGE} (replaced by the page image attachments for each page). Optionally use <<CACHEPOINT>> to separate static and dynamic elements of prompt for Bedrock prompt caching.
                order: 7
              custom_prompt_lambda_arn:
                type: string
                description: "(Optional) ARN of a Lambda function to generate custom extraction prompts. Function name must start with 'GENAIIDP-'. If not provided, default prompts will be used. The Lambda function receives the complete config, prompt placeholders, default task prompt content, and serialized document, and returns custom system_prompt and task_prompt_content. Example: arn:aws:lambda:us-east-1:123456789012:function:GENAIIDP-my-extractor"
                order: 8
          assessment:
            order: 5
            type: object
            sectionLabel: Assessment Inference
            properties:
              enabled:
                type: boolean
                description: Enable or disable assessment processing
                default: true
                order: 0
              image:
                type: object
                sectionLabel: Image Processing Settings
                description: Configure image resolution and processing options for for image attachments in assessment
                order: 1
                properties:
                  target_width:
                    type: number
                    description: "Target image width in pixels. Images larger than this will be resized. Default: 951"
                    minimum: 100
                    maximum: 3500
                    order: 0
                  target_height:
                    type: number
                    description: "Target image height in pixels. Images larger than this will be resized. Default: 1268"
                    minimum: 100
                    maximum: 3500
                    order: 1
              granular:
                type: object
                sectionLabel: Granular Assessment Configuration
                description: Configure granular assessment for improved accuracy and scalability with large documents
                order: 1
                properties:
                  enabled:
                    type: boolean
                    description: Enable granular assessment approach. When enabled, assessments are broken down into smaller, focused tasks for better accuracy and performance.
                    default: true
                    order: 0
                  max_workers:
                    type: integer
                    description: Maximum number of parallel workers for concurrent assessment tasks. Higher values increase throughput but consume more resources.
                    minimum: 1
                    maximum: 20
                    default: 4
                    order: 1
                    dependsOn: {
                      field: "enabled",
                      value: true
                    }
                  simple_batch_size:
                    type: integer
                    description: Number of simple attributes to group together in each assessment task. Smaller batches provide more focused assessments.
                    minimum: 1
                    maximum: 10
                    default: 3
                    order: 2
                    dependsOn: {
                      field: "enabled",
                      value: true
                    }
                  list_batch_size:
                    type: integer
                    description: Number of list items to process in each assessment task. Usually 1 for best accuracy, can be increased for speed.
                    minimum: 1
                    maximum: 5
                    default: 1
                    order: 3
                    dependsOn: {
                      field: "enabled",
                      value: true
                    }
              default_confidence_threshold:
                type: number
                description: Default confidence threshold for all attributes (0.0 to 1.0). If an attribute doesn't have its own threshold, this default will be used for confidence threshold alerts.
                minimum: 0
                maximum: 1
                order: 2
              model:
                type: string
                description: Bedrock model ID
                enum: ["us.amazon.nova-lite-v1:0", "us.amazon.nova-pro-v1:0", "us.amazon.nova-premier-v1:0", "us.anthropic.claude-3-haiku-20240307-v1:0", "us.anthropic.claude-3-5-sonnet-20241022-v2:0", "us.anthropic.claude-3-7-sonnet-20250219-v1:0", "us.anthropic.claude-sonnet-4-20250514-v1:0", "us.anthropic.claude-opus-4-20250514-v1:0", "us.anthropic.claude-opus-4-1-20250805-v1:0"]
                order: 3
              temperature:
                type: number
                description: Sampling temperature
                order: 4
              top_k:
                type: number
                description: Sampling Top K
                order: 5
              top_p:
                type: number
                description: Sampling Top P
                order: 6
              max_tokens:
                type: number
                description: Max tokens
                order: 7
              system_prompt:
                type: string
                format: textarea
                description: System prompt
                order: 8
              task_prompt:
                type: string
                format: textarea
                description: Task prompt - supports placeholders {DOCUMENT_TEXT} (markdown text), {OCR_TEXT_CONFIDENCE} (OCR text blocks with confidence), {DOCUMENT_CLASS}, {ATTRIBUTE_NAMES_AND_DESCRIPTIONS}, {EXTRACTION_RESULTS}, {GRANULAR_CONTEXT} and {DOCUMENT_IMAGE}. Use <<CACHEPOINT>> to separate static and dynamic elements of prompt for Bedrock prompt caching.
                order: 9
          summarization:
            order: 6
            type: object
            sectionLabel: Summarization Inference
            properties:
              enabled:
                type: boolean
                description: Enable or disable document summarization
                default: true
                order: 0
              model:
                type: string
                description: Bedrock model ID
                enum: ["us.amazon.nova-lite-v1:0", "us.amazon.nova-pro-v1:0", "us.amazon.nova-premier-v1:0", "us.anthropic.claude-3-haiku-20240307-v1:0", "us.anthropic.claude-3-5-sonnet-20241022-v2:0", "us.anthropic.claude-3-7-sonnet-20250219-v1:0", "us.anthropic.claude-sonnet-4-20250514-v1:0", "us.anthropic.claude-opus-4-20250514-v1:0", "us.anthropic.claude-opus-4-1-20250805-v1:0"]
                order: 1
              temperature:
                type: number
                description: Sampling temperature
                order: 2
              top_k:
                type: number
                description: Sampling Top K
                order: 3
              top_p:
                type: number
                description: Sampling Top P
                order: 4
              max_tokens:
                type: number
                description: Max tokens
                order: 5
              system_prompt:
                type: string
                format: textarea
                description: System prompt
                order: 6
              task_prompt:
                type: string
                format: textarea
                description: Task prompt - supports parameter {DOCUMENT_TEXT}. Optionally use <<CACHEPOINT>> to separate static and dynamic elements of prompt for Bedrock prompt caching.
                order: 7
          evaluation:
            order: 7
            type: object
            sectionLabel: Evaluation Inference
            properties:
              llm_method:
                type: object
                properties:
                  model:
                    type: string
                    description: Bedrock model ID
                    enum: ["us.amazon.nova-lite-v1:0", "us.amazon.nova-pro-v1:0", "us.amazon.nova-premier-v1:0", "us.anthropic.claude-3-haiku-20240307-v1:0", "us.anthropic.claude-3-5-sonnet-20241022-v2:0", "us.anthropic.claude-3-7-sonnet-20250219-v1:0", "us.anthropic.claude-sonnet-4-20250514-v1:0", "us.anthropic.claude-opus-4-20250514-v1:0", "us.anthropic.claude-opus-4-1-20250805-v1:0"]
                    order: 1
                  temperature:
                    type: number
                    description: Sampling temperature
                    default: 0.0
                    order: 2
                  top_k:
                    type: number
                    description: Sampling Top K
                    default: 250
                    order: 3
                  top_p:
                    type: number
                    description: Sampling Top P
                    order: 4
                  max_tokens:
                    type: number
                    description: Max tokens
                    order: 5
                  system_prompt:
                    type: string
                    format: textarea
                    description: System prompt for LLM evaluation
                    order: 6
                  task_prompt:
                    type: string
                    format: textarea
                    description: Task prompt for LLM evaluation - supports placeholders {DOCUMENT_CLASS}, {ATTRIBUTE_NAME}, {ATTRIBUTE_DESCRIPTION}, {EXPECTED_VALUE} and {ACTUAL_VALUE}
                    order: 7
          pricing:
            order: 8
            type: array
            sectionLabel: Pricing (Estimates only - check https://aws.amazon.com/bedrock/pricing/ & https://aws.amazon.com/textract/pricing/)
            listLabel: Services
            itemLabel: Service/API
            columns: 2
            items:
              type: object
              required:
                - name
                - units
              properties:
                name:
                  type: string
                  description: Service/API
                units:
                  type: array
                  listLabel: Metered unit pricing
                  itemLabel: Metered Unit price
                  items:
                    type: object
                    required:
                      - name
                      - price
                    properties:
                      name:
                        type: string
                        description: Metered unit name
                      price:
                        type: number
                        description: Estimated cost/unit
    UpdateReplacePolicy: Delete
    DeletionPolicy: Delete

  UpdateDefaultConfig:
    Type: AWS::CloudFormation::CustomResource
    Properties:
      ServiceToken: !Ref UpdateConfigurationFunctionArn
      Default: !Ref ConfigurationDefaultS3Uri
      ConfigLibraryHash: !Ref ConfigLibraryHash
      CustomClassificationModelARN: !Ref CustomClassificationModelARN
      CustomExtractionModelARN: !Ref CustomExtractionModelARN

  OCRFunction:
    Type: AWS::Serverless::Function
    Metadata:
      cfn_nag:
        rules_to_suppress:
          - id: W89
            reason: "This Lambda function does not require VPC access as it only interacts with AWS services via AWS APIs"
          - id: W92
            reason: "Function does not require concurrent execution limits as it is designed to scale based on demand"
          - id: W11
            reason: "Textract DetectDocumentText API and Cloudwatch APIs do not support resource-level permissions"
    # checkov:skip=CKV_AWS_116: "DLQ not required for this function as StepFunctions will handle retries"
    # checkov:skip=CKV_AWS_173: "Environment variables do not contain sensitive data - only configuration values like feature flags and non-sensitive settings"
    # checkov:skip=CKV_AWS_117: "Function does not require VPC access as it only interacts with AWS services via APIs"
    # checkov:skip=CKV_AWS_115: "Function does not require reserved concurrency as it scales based on demand"
    Properties:
      PermissionsBoundary: !If [HasPermissionsBoundary, !Ref PermissionsBoundaryArn, !Ref AWS::NoValue]
      CodeUri: src/ocr_function/
      Handler: index.handler
      Runtime: python3.12
      Timeout: 900
      MemorySize: 4096
      Environment:
        Variables:
          METRIC_NAMESPACE: !Ref StackName
          MAX_WORKERS: 20
          CONFIGURATION_TABLE_NAME: !Ref ConfigurationTable
          LOG_LEVEL: !Ref LogLevel
          APPSYNC_API_URL: !Ref AppSyncApiUrl
          WORKING_BUCKET: !Ref WorkingBucket
      LoggingConfig:
        LogGroup: !Ref OCRFunctionLogGroup
      Policies:
        - AWSLambdaBasicExecutionRole
        - S3CrudPolicy:
            BucketName: !Ref OutputBucket
        - S3CrudPolicy:
            BucketName: !Ref WorkingBucket
        - S3ReadPolicy:
            BucketName: !Ref InputBucket
        - DynamoDBCrudPolicy:
            TableName: !Ref ConfigurationTable
        - Statement:
          - Effect: Allow
            Action: cloudwatch:PutMetricData
            Resource: '*'
          - Effect: Allow
            Action:
              - kms:Encrypt
              - kms:Decrypt
              - kms:ReEncrypt*
              - kms:GenerateDataKey*
              - kms:DescribeKey
            Resource: !Ref CustomerManagedEncryptionKeyArn
          # Textract APIs require '*' as they don't support resource-level permissions
          - Effect: Allow
            Action: 
              - textract:DetectDocumentText
              - textract:AnalyzeDocument
            Resource: '*'
          # Bedrock permissions for OCR
          - Effect: Allow
            Action: bedrock:InvokeModel
            Resource: 
                - !Sub "arn:aws:bedrock:*::foundation-model/*"
                - !Sub "arn:aws:bedrock:${AWS::Region}:${AWS::AccountId}:inference-profile/*"
          # AppSync permissions for updating document status
          - Effect: Allow
            Action:
              - appsync:GraphQL
            Resource: 
              - !Sub "${AppSyncApiArn}/types/Mutation/*"

  
  OCRFunctionLogGroup:
    Type: AWS::Logs::LogGroup
    Properties:
      KmsKeyId: !Ref CustomerManagedEncryptionKeyArn
      LogGroupName: !Sub "/${AWS::StackName}/lambda/OCRFunction"
      RetentionInDays: !Ref LogRetentionDays

  ClassificationFunction:
    Type: AWS::Serverless::Function
    Metadata:
      cfn_nag:
        rules_to_suppress:
          - id: W11
            reason: "Cloudwatch does not support resource-level permissions"
          - id: W89
            reason: "This Lambda function does not require VPC access as it only interacts with AWS services via AWS APIs"
          - id: W92
            reason: "Function does not require concurrent execution limits as it is designed to scale based on demand"
    # checkov:skip=CKV_AWS_116: "DLQ not required for this function as StepFunctions will handle retries"
    # checkov:skip=CKV_AWS_173: "Environment variables do not contain sensitive data - only configuration values like feature flags and non-sensitive settings"
    # checkov:skip=CKV_AWS_117: "Function does not require VPC access as it only interacts with AWS services via APIs"
    # checkov:skip=CKV_AWS_115: "Function does not require reserved concurrency as it scales based on demand"
    Properties:
      PermissionsBoundary: !If [HasPermissionsBoundary, !Ref PermissionsBoundaryArn, !Ref AWS::NoValue]
      CodeUri: src/classification_function/
      Handler: index.handler
      Runtime: python3.12
      Timeout: 900
      MemorySize: 4096
      Environment:
        Variables:
          METRIC_NAMESPACE: !Ref StackName
          MAX_WORKERS: 20
          TRACKING_TABLE: !Ref TrackingTable
          CONFIGURATION_BUCKET: !Ref ConfigurationBucket
          CONFIGURATION_TABLE_NAME: !Ref ConfigurationTable
          LOG_LEVEL: !Ref LogLevel
          APPSYNC_API_URL: !Ref AppSyncApiUrl
          WORKING_BUCKET: !Ref WorkingBucket
          # Guardrails break classification
          # GUARDRAIL_ID_AND_VERSION: !If [HasGuardrailConfig, !Sub "${BedrockGuardrailId}:${BedrockGuardrailVersion}", ""]
      LoggingConfig:
        LogGroup: !Ref ClassificationFunctionLogGroup
      Policies:
        - AWSLambdaBasicExecutionRole
        - S3CrudPolicy:
            BucketName: !Ref OutputBucket
        - S3CrudPolicy:
            BucketName: !Ref WorkingBucket
        - S3ReadPolicy:
            BucketName: !Ref InputBucket
        - DynamoDBCrudPolicy:
            TableName: !Ref TrackingTable
        - S3ReadPolicy:
            BucketName: !Ref ConfigurationBucket
        - DynamoDBCrudPolicy:
            TableName: !Ref ConfigurationTable
        - Statement:
          - Effect: Allow
            Action: cloudwatch:PutMetricData
            Resource: '*'
          - Effect: Allow
            Action:
              - kms:Encrypt
              - kms:Decrypt
              - kms:ReEncrypt*
              - kms:GenerateDataKey*
              - kms:DescribeKey
            Resource: !Ref CustomerManagedEncryptionKeyArn
          # AppSync permissions for updating document status
          - Effect: Allow
            Action:
              - appsync:GraphQL
            Resource: 
              - !Sub "${AppSyncApiArn}/types/Mutation/*"
          - Effect: Allow
            Action: bedrock:InvokeModel
            Resource: 
                - !Sub "arn:aws:bedrock:*::foundation-model/*"
                - !Sub "arn:aws:bedrock:${AWS::Region}:${AWS::AccountId}:inference-profile/*"
                - !If 
                  - HasCustomClassificationModelARN
                  - !Ref CustomClassificationModelARN
                  - !Ref AWS::NoValue
          - !If
            - HasGuardrailConfig
            - Effect: Allow
              Action: bedrock:ApplyGuardrail
              Resource: !Sub "arn:aws:bedrock:${AWS::Region}:${AWS::AccountId}:guardrail/${BedrockGuardrailId}"
            - !Ref AWS::NoValue
  
  ClassificationFunctionLogGroup:
    Type: AWS::Logs::LogGroup
    Properties:
      KmsKeyId: !Ref CustomerManagedEncryptionKeyArn
      LogGroupName: !Sub "/${AWS::StackName}/lambda/ClassificationFunction"
      RetentionInDays: !Ref LogRetentionDays
  
  ExtractionFunction:
    Type: AWS::Serverless::Function
    Metadata:
      cfn_nag:
        rules_to_suppress:
          - id: W89
            reason: "This Lambda function does not require VPC access as it only interacts with AWS services via AWS APIs"
          - id: W92
            reason: "Function does not require concurrent execution limits as it is designed to scale based on demand"
          - id: W11
            reason: "Cloudwatch does not support resource-level permissions, and Bedrock should support any enabled Bedrock model_id or inference profile"
    # checkov:skip=CKV_AWS_116: "DLQ not required for this function as StepFunctions will handle retries"
    # checkov:skip=CKV_AWS_173: "Environment variables do not contain sensitive data - only configuration values like feature flags and non-sensitive settings"
    # checkov:skip=CKV_AWS_117: "Function does not require VPC access as it only interacts with AWS services via APIs"
    # checkov:skip=CKV_AWS_115: "Function does not require reserved concurrency as it scales based on demand"
    Properties:
      PermissionsBoundary: !If [HasPermissionsBoundary, !Ref PermissionsBoundaryArn, !Ref AWS::NoValue]
      CodeUri: src/extraction_function/
      Handler: index.handler
      Runtime: python3.12
      Timeout: 900
      MemorySize: 512
      Environment:
        Variables:
          METRIC_NAMESPACE: !Ref StackName
          CONFIGURATION_BUCKET: !Ref ConfigurationBucket
          CONFIGURATION_TABLE_NAME: !Ref ConfigurationTable
          GUARDRAIL_ID_AND_VERSION: !If [HasGuardrailConfig, !Sub "${BedrockGuardrailId}:${BedrockGuardrailVersion}", ""]
          LOG_LEVEL: !Ref LogLevel
          APPSYNC_API_URL: !Ref AppSyncApiUrl
          WORKING_BUCKET: !Ref WorkingBucket
      LoggingConfig:
        LogGroup: !Ref ExtractionFunctionLogGroup
      Policies:
        - AWSLambdaBasicExecutionRole
        - S3CrudPolicy:
            BucketName: !Ref OutputBucket
        - S3CrudPolicy:
            BucketName: !Ref WorkingBucket
        - S3ReadPolicy:
            BucketName: !Ref InputBucket
        - S3ReadPolicy:
            BucketName: !Ref ConfigurationBucket
        - DynamoDBCrudPolicy:
            TableName: !Ref ConfigurationTable
        - Statement:
          - Effect: Allow
            Action: cloudwatch:PutMetricData
            Resource: '*'
          - Effect: Allow
            Action:
              - kms:Encrypt
              - kms:Decrypt
              - kms:ReEncrypt*
              - kms:GenerateDataKey*
              - kms:DescribeKey
            Resource: !Ref CustomerManagedEncryptionKeyArn
          # AppSync permissions for updating document status
          - Effect: Allow
            Action:
              - appsync:GraphQL
            Resource: 
              - !Sub "${AppSyncApiArn}/types/Mutation/*"
          - Effect: Allow
            Action: bedrock:InvokeModel
            Resource: 
                - !Sub "arn:aws:bedrock:*::foundation-model/*"
                - !Sub "arn:aws:bedrock:${AWS::Region}:${AWS::AccountId}:inference-profile/*"
                - !If 
                  - HasCustomExtractionModelARN
                  - !Ref CustomExtractionModelARN
                  - !Ref AWS::NoValue
          - Effect: Allow
            Action: lambda:InvokeFunction
            Resource: 
              - !Sub "arn:aws:lambda:${AWS::Region}:${AWS::AccountId}:function:GENAIIDP-*"
            Condition:
              StringLike:
                "lambda:FunctionName": "GENAIIDP-*"
          - !If
            - HasGuardrailConfig
            - Effect: Allow
              Action: bedrock:ApplyGuardrail
              Resource: !Sub "arn:aws:bedrock:${AWS::Region}:${AWS::AccountId}:guardrail/${BedrockGuardrailId}"
            - !Ref AWS::NoValue

  ExtractionFunctionLogGroup:
    Type: AWS::Logs::LogGroup
    Properties:
      KmsKeyId: !Ref CustomerManagedEncryptionKeyArn
      LogGroupName: !Sub "/${AWS::StackName}/lambda/ExtractionFunction"
      RetentionInDays: !Ref LogRetentionDays

  AssessmentFunction:
    Type: AWS::Serverless::Function
    Metadata:
      cfn_nag:
        rules_to_suppress:
          - id: W89
            reason: "This Lambda function does not require VPC access as it only interacts with AWS services via AWS APIs"
          - id: W92
            reason: "Function does not require concurrent execution limits as it is designed to scale based on demand"
          - id: W11
            reason: "Cloudwatch does not support resource-level permissions, and Bedrock should support any enabled Bedrock model_id or inference profile"
    # checkov:skip=CKV_AWS_116: "DLQ not required for this function as StepFunctions will handle retries"
    # checkov:skip=CKV_AWS_173: "Environment variables do not contain sensitive data - only configuration values like feature flags and non-sensitive settings"
    # checkov:skip=CKV_AWS_117: "Function does not require VPC access as it only interacts with AWS services via APIs"
    # checkov:skip=CKV_AWS_115: "Function does not require reserved concurrency as it scales based on demand"
    Properties:
      PermissionsBoundary: !If [HasPermissionsBoundary, !Ref PermissionsBoundaryArn, !Ref AWS::NoValue]
      CodeUri: src/assessment_function/
      Handler: index.handler
      Runtime: python3.12
      Timeout: 900
      MemorySize: 512
      Environment:
        Variables:
          METRIC_NAMESPACE: !Ref StackName
          CONFIGURATION_BUCKET: !Ref ConfigurationBucket
          CONFIGURATION_TABLE_NAME: !Ref ConfigurationTable
          LOG_LEVEL: !Ref LogLevel
          APPSYNC_API_URL: !Ref AppSyncApiUrl
          WORKING_BUCKET: !Ref WorkingBucket
      LoggingConfig:
        LogGroup: !Ref AssessmentFunctionLogGroup
      Policies:
        - AWSLambdaBasicExecutionRole
        - S3CrudPolicy:
            BucketName: !Ref OutputBucket
        - S3CrudPolicy:
            BucketName: !Ref WorkingBucket
        - S3ReadPolicy:
            BucketName: !Ref InputBucket
        - S3ReadPolicy:
            BucketName: !Ref ConfigurationBucket
        - DynamoDBCrudPolicy:
            TableName: !Ref ConfigurationTable
        - Statement:
          - Effect: Allow
            Action: cloudwatch:PutMetricData
            Resource: '*'
          - Effect: Allow
            Action:
              - kms:Encrypt
              - kms:Decrypt
              - kms:ReEncrypt*
              - kms:GenerateDataKey*
              - kms:DescribeKey
            Resource: !Ref CustomerManagedEncryptionKeyArn
          # AppSync permissions for updating document status
          - Effect: Allow
            Action:
              - appsync:GraphQL
            Resource: 
              - !Sub "${AppSyncApiArn}/types/Mutation/*"
          - Effect: Allow
            Action: bedrock:InvokeModel
            Resource: 
                - !Sub "arn:aws:bedrock:*::foundation-model/*"
                - !Sub "arn:aws:bedrock:${AWS::Region}:${AWS::AccountId}:inference-profile/*"
          - !If
            - HasGuardrailConfig
            - Effect: Allow
              Action: bedrock:ApplyGuardrail
              Resource: !Sub "arn:aws:bedrock:${AWS::Region}:${AWS::AccountId}:guardrail/${BedrockGuardrailId}"
            - !Ref AWS::NoValue

  AssessmentFunctionLogGroup:
    Type: AWS::Logs::LogGroup
    Properties:
      KmsKeyId: !Ref CustomerManagedEncryptionKeyArn
      LogGroupName: !Sub "/${AWS::StackName}/lambda/AssessmentFunction"
      RetentionInDays: !Ref LogRetentionDays

  ProcessResultsFunction:
    Type: AWS::Serverless::Function
    Metadata:
      cfn_nag:
        rules_to_suppress:
          - id: W11
            reason: "Cloudwatch does not support resource-level permissions"
          - id: W89
            reason: "This Lambda function does not require VPC access as it only interacts with AWS services via AWS APIs"
          - id: W92
            reason: "Function does not require concurrent execution limits as it is designed to scale based on demand"
    # checkov:skip=CKV_AWS_116: "DLQ not required for this function as StepFunctions will handle retries"
    # checkov:skip=CKV_AWS_173: "Environment variables do not contain sensitive data - only configuration values like feature flags and non-sensitive settings"
    # checkov:skip=CKV_AWS_117: "Function does not require VPC access as it only interacts with AWS services via APIs"
    # checkov:skip=CKV_AWS_115: "Function does not require reserved concurrency as it scales based on demand"
    Properties:
      PermissionsBoundary: !If [HasPermissionsBoundary, !Ref PermissionsBoundaryArn, !Ref AWS::NoValue]
      CodeUri: src/processresults_function/
      Handler: index.handler
      Runtime: python3.12
      Timeout: 900
      MemorySize: 4096
      Environment:
        Variables:
          METRIC_NAMESPACE: !Ref StackName
          LOG_LEVEL: !Ref LogLevel
          APPSYNC_API_URL: !Ref AppSyncApiUrl
          WORKING_BUCKET: !Ref WorkingBucket
      LoggingConfig:
        LogGroup: !Ref ProcessResultsFunctionLogGroup
      Policies:
        - AWSLambdaBasicExecutionRole
        - S3ReadPolicy:
            BucketName: !Ref InputBucket
        - S3CrudPolicy:
            BucketName: !Ref OutputBucket
        - S3CrudPolicy:
            BucketName: !Ref WorkingBucket
        - Statement:
          - Effect: Allow
            Action: cloudwatch:PutMetricData
            Resource: '*'
          - Effect: Allow
            Action:
              - kms:Encrypt
              - kms:Decrypt
              - kms:ReEncrypt*
              - kms:GenerateDataKey*
              - kms:DescribeKey
            Resource: !Ref CustomerManagedEncryptionKeyArn
          # AppSync permissions for updating document status
          - Effect: Allow
            Action:
              - appsync:GraphQL
            Resource: 
              - !Sub "${AppSyncApiArn}/types/Mutation/*"

  ProcessResultsFunctionLogGroup:
    Type: AWS::Logs::LogGroup
    Properties:
      KmsKeyId: !Ref CustomerManagedEncryptionKeyArn
      LogGroupName: !Sub "/${AWS::StackName}/lambda/ProcessResultsFunction"
      RetentionInDays: !Ref LogRetentionDays

  SummarizationFunction:
    Type: AWS::Serverless::Function
    Metadata:
      cfn_nag:
        rules_to_suppress:
          - id: W11
            reason: "Cloudwatch does not support resource-level permissions"
          - id: W89
            reason: "This Lambda function does not require VPC access as it only interacts with AWS services via AWS APIs"
          - id: W92
            reason: "Function does not require concurrent execution limits as it is designed to scale based on demand"
    # checkov:skip=CKV_AWS_116: "DLQ not required for this function as StepFunctions will handle retries"
    # checkov:skip=CKV_AWS_173: "Environment variables do not contain sensitive data - only configuration values like feature flags and non-sensitive settings"    
    # checkov:skip=CKV_AWS_117: "Function does not require VPC access as it only interacts with AWS services via APIs"
    # checkov:skip=CKV_AWS_115: "Function does not require reserved concurrency as it scales based on demand"
    Properties:
      PermissionsBoundary: !If [HasPermissionsBoundary, !Ref PermissionsBoundaryArn, !Ref AWS::NoValue]
      CodeUri: src/summarization_function/
      Handler: index.handler
      Runtime: python3.12
      Timeout: 900
      MemorySize: 4096
      Environment:
        Variables:
          METRIC_NAMESPACE: !Ref StackName
          CONFIGURATION_TABLE_NAME: !Ref ConfigurationTable
          GUARDRAIL_ID_AND_VERSION: !If [HasGuardrailConfig, !Sub "${BedrockGuardrailId}:${BedrockGuardrailVersion}", ""]
          LOG_LEVEL: !Ref LogLevel
          APPSYNC_API_URL: !Ref AppSyncApiUrl
          WORKING_BUCKET: !Ref WorkingBucket
      LoggingConfig:
        LogGroup: !Ref SummarizationFunctionLogGroup
      Policies:
        - AWSLambdaBasicExecutionRole
        - S3ReadPolicy:
            BucketName: !Ref InputBucket
        - S3CrudPolicy:
            BucketName: !Ref OutputBucket
        - S3CrudPolicy:
            BucketName: !Ref WorkingBucket
        - DynamoDBCrudPolicy:
            TableName: !Ref ConfigurationTable
        - Statement:
          - Effect: Allow
            Action: cloudwatch:PutMetricData
            Resource: '*'
          - Effect: Allow
            Action:
              - kms:Encrypt
              - kms:Decrypt
              - kms:ReEncrypt*
              - kms:GenerateDataKey*
              - kms:DescribeKey
            Resource: !Ref CustomerManagedEncryptionKeyArn
          # AppSync permissions for updating document status
          - Effect: Allow
            Action:
              - appsync:GraphQL
            Resource: 
              - !Sub "${AppSyncApiArn}/types/Mutation/*"
          - Effect: Allow
            Action: bedrock:InvokeModel
            Resource: 
                - !Sub "arn:aws:bedrock:*::foundation-model/*"
                - !Sub "arn:aws:bedrock:${AWS::Region}:${AWS::AccountId}:inference-profile/*"
          - !If
            - HasGuardrailConfig
            - Effect: Allow
              Action: bedrock:ApplyGuardrail
              Resource: !Sub "arn:aws:bedrock:${AWS::Region}:${AWS::AccountId}:guardrail/${BedrockGuardrailId}"
            - !Ref AWS::NoValue

  SummarizationFunctionLogGroup:
    Type: AWS::Logs::LogGroup
    Properties:
      KmsKeyId: !Ref CustomerManagedEncryptionKeyArn
      LogGroupName: !Sub "/${AWS::StackName}/lambda/SummarizationFunction"
      RetentionInDays: !Ref LogRetentionDays

  DocumentProcessingStateMachine:
    Type: AWS::Serverless::StateMachine
    Properties:
      PermissionsBoundary: !If [HasPermissionsBoundary, !Ref PermissionsBoundaryArn, !Ref AWS::NoValue]
      Name: !Sub "${AWS::StackName}-DocumentProcessingWorkflow"
      DefinitionUri: statemachine/workflow.asl.json
      DefinitionSubstitutions:
        OCRFunctionArn: !GetAtt OCRFunction.Arn
        ClassificationFunctionArn: !GetAtt ClassificationFunction.Arn
        ExtractionFunctionArn: !GetAtt ExtractionFunction.Arn
        AssessmentFunctionArn: !GetAtt AssessmentFunction.Arn
        ProcessResultsLambdaArn: !GetAtt ProcessResultsFunction.Arn
        SummarizationLambdaArn: !GetAtt SummarizationFunction.Arn
        OutputBucket: !Ref OutputBucket
      Logging:
        Level: ALL
        IncludeExecutionData: true
        Destinations:
          - CloudWatchLogsLogGroup: !GetAtt StateMachineLogGroup.Arn
      Policies:
        - LambdaInvokePolicy:
            FunctionName: !Ref OCRFunction
        - LambdaInvokePolicy:
            FunctionName: !Ref ClassificationFunction
        - LambdaInvokePolicy:
            FunctionName: !Ref ExtractionFunction
        - LambdaInvokePolicy:
            FunctionName: !Ref AssessmentFunction
        - LambdaInvokePolicy:
            FunctionName: !Ref ProcessResultsFunction
        - LambdaInvokePolicy:
            FunctionName: !Ref SummarizationFunction
        - CloudWatchLogsFullAccess

  StateMachineLogGroup:
    Type: AWS::Logs::LogGroup
    Properties:
      KmsKeyId: !Ref CustomerManagedEncryptionKeyArn
      LogGroupName: !Sub "/aws/vendedlogs/states/${AWS::StackName}/workflow"  # required prefix
      RetentionInDays: !Ref LogRetentionDays

  Dashboard:
    Type: AWS::CloudWatch::Dashboard
    Properties:
      DashboardName: !Sub "${AWS::StackName}-${AWS::Region}-Pattern2-Subset"
      DashboardBody: !Sub |
        {
          "widgets": [
            {
              "type": "metric",
              "x": 0,
              "y": 0,
              "width": 8,
              "height": 6,
              "properties": {
                "metrics": [
                  [{"expression": "m1/PERIOD(m1)*60", "label": "Documents per Minute"}],
                  ["${StackName}", "InputDocuments", {"id": "m1", "stat": "Sum", "visible": false}]
                ],
                "region": "${AWS::Region}",
                "title": "Input Documents (per Minute)",
                "view": "timeSeries",
                "period": 60,
                "yAxis": {
                  "left": {
                    "label": "Count per Minute"
                  }
                }
              }
            },
            {
              "type": "metric",
              "x": 8,
              "y": 0,
              "width": 8,
              "height": 6,
              "properties": {
                "metrics": [
                  [{"expression": "m1/PERIOD(m1)*60", "label": "Pages per Minute"}],
                  ["${StackName}", "InputDocumentPages", {"id": "m1", "stat": "Sum", "visible": false}]
                ],
                "region": "${AWS::Region}",
                "title": "Input Document Pages (per Minute)",
                "view": "timeSeries",
                "period": 60,
                "yAxis": {
                  "left": {
                    "label": "Count per Minute"
                  }
                }
              }
            },
            {
              "type": "metric",
              "x": 16,
              "y": 0,
              "width": 8,
              "height": 6,
              "properties": {
                "metrics": [],
                "region": "${AWS::Region}",
                "title": "Blank",
                "view": "timeSeries",
                "period": 60,
                "yAxis": {
                  "left": {
                    "label": "N/A"
                  }
                }
              }
            },
            {
              "type": "metric",
              "x": 0,
              "y": 6,
              "width": 8,
              "height": 6,
              "properties": {
                "metrics": [
                  [{"expression": "m1/PERIOD(m1)*60", "label": "Tokens per Minute (TPM)"}],
                  [{"expression": "m2/PERIOD(m1)*60", "label": "Cache Read TPM"}],
                  [{"expression": "m3/PERIOD(m1)*60", "label": "Cache Write TPM"}],
                  ["${StackName}", "InputTokens", {"id": "m1", "stat": "Sum", "visible": false}],
                  [".", "CacheReadInputTokens", {"id": "m2", "stat": "Sum", "visible": false}],
                  [".", "CacheWriteInputTokens", {"id": "m3", "stat": "Sum", "visible": false}]
                ],
                "region": "${AWS::Region}",
                "title": "Input Tokens (per Minute)",
                "view": "timeSeries",
                "period": 60,
                "yAxis": {
                  "left": {
                    "label": "Count per Minute"
                  }
                }
              }
            },
            {
              "type": "metric",
              "x": 8,
              "y": 6,
              "width": 8,
              "height": 6,
              "properties": {
                "metrics": [
                  [{"expression": "m1/PERIOD(m1)*60", "label": "Tokens per Minute (TPM)"}],
                  ["${StackName}", "OutputTokens", {"id": "m1", "stat": "Sum", "visible": false}]
                ],
                "region": "${AWS::Region}",
                "title": "Output Tokens (per Minute)",
                "view": "timeSeries",
                "period": 60,
                "yAxis": {
                  "left": {
                    "label": "Count per Minute"
                  }
                }
              }
            },
            {
              "type": "metric",
              "x": 16,
              "y": 6,
              "width": 8,
              "height": 6,
              "properties": {
                "metrics": [
                  [{"expression": "m1/PERIOD(m1)*60", "label": "Tokens per Minute"}],
                  ["${StackName}", "TotalTokens", {"id": "m1", "stat": "Sum", "visible": false}]
                ],
                "region": "${AWS::Region}",
                "title": "Total Tokens (per Minute)",
                "view": "timeSeries",
                "period": 60,
                "yAxis": {
                  "left": {
                    "label": "Count per Minute"
                  }
                }
              }
            },
            {
              "type": "metric",
              "x": 0,
              "y": 12,
              "width": 8,
              "height": 6,
              "properties": {
                "metrics": [
                  [{"expression": "m1/PERIOD(m1)*60", "label": "Total per Minute"}],
                  [{"expression": "m2/PERIOD(m2)*60", "label": "Succeeded per Minute"}],
                  [{"expression": "m3/PERIOD(m3)*60", "label": "Failed per Minute"}],
                  ["${StackName}", "BedrockRequestsTotal", {"id": "m1", "stat": "Sum", "visible": false}],
                  [".", "BedrockRequestsSucceeded", {"id": "m2", "stat": "Sum", "visible": false}],
                  [".", "BedrockRequestsFailed", {"id": "m3", "stat": "Sum", "visible": false}]
                ],
                "region": "${AWS::Region}",
                "title": "Bedrock Request Status (per Minute)",
                "view": "timeSeries",
                "period": 60,
                "yAxis": {
                  "left": {
                    "label": "Count per Minute"
                  }
                }
              }
            },
            {
              "type": "metric",
              "x": 8,
              "y": 12,
              "width": 8,
              "height": 6,
              "properties": {
                "metrics": [
                  [{"expression": "m1/PERIOD(m1)*60", "label": "Throttles per Minute"}],
                  [{"expression": "m2/PERIOD(m2)*60", "label": "Retry Success per Minute"}],
                  [{"expression": "m3/PERIOD(m3)*60", "label": "Max Retries Exceeded per Minute"}],
                  ["${StackName}", "BedrockThrottles", {"id": "m1", "stat": "Sum", "visible": false}],
                  [".", "BedrockRetrySuccess", {"id": "m2", "stat": "Sum", "visible": false}],
                  [".", "BedrockMaxRetriesExceeded", {"id": "m3", "stat": "Sum", "visible": false}]
                ],
                "region": "${AWS::Region}",
                "title": "Bedrock Retries (per Minute)",
                "view": "timeSeries",
                "period": 60,
                "yAxis": {
                  "left": {
                    "label": "Count per Minute"
                  }
                }
              }
            },
            {
              "type": "metric",
              "x": 16,
              "y": 12,
              "width": 8,
              "height": 6,
              "properties": {
                "metrics": [
                  ["${StackName}", "BedrockRequestLatency", {"stat": "Average"}],
                  [".", "BedrockRequestLatency", {"stat": "p90"}],
                  [".", "BedrockRequestLatency", {"stat": "Maximum"}],
                  [".", "BedrockTotalLatency", {"stat": "Average"}],
                  [".", "BedrockTotalLatency", {"stat": "p90"}],
                  [".", "BedrockTotalLatency", {"stat": "Maximum"}]
                ],
                "region": "${AWS::Region}",
                "title": "Bedrock Latency - per request, and total (including backoff/retries)",
                "period": 300,
                "view": "timeSeries",
                "stacked": false,
                "annotations": {
                  "horizontal": [{
                    "value": ${ExecutionTimeThresholdMs},
                    "label": "Threshold (${ExecutionTimeThresholdMs}ms)",
                    "color": "#ff0000"
                  }]
                }
              }
            },
            {
              "type": "metric",
              "x": 0,
              "y": 18,
              "width": 8,
              "height": 6,
              "properties": {
                "metrics": [
                  ["AWS/Lambda", "Duration", "FunctionName", "${OCRFunction}"]
                ],
                "region": "${AWS::Region}",
                "title": "OCR Function Duration",
                "period": 300,
                "annotations": {
                  "horizontal": [{
                    "value": ${ExecutionTimeThresholdMs},
                    "label": "Threshold (${ExecutionTimeThresholdMs}ms)",
                    "color": "#ff0000"
                  }]
                },
                "stat": "Average",
                "view": "timeSeries"
              }
            },
            {
              "type": "metric",
              "x": 8,
              "y": 18,
              "width": 8,
              "height": 6,
              "properties": {
                "metrics": [
                  ["AWS/Lambda", "Duration", "FunctionName", "${ClassificationFunction}"]
                ],
                "region": "${AWS::Region}",
                "title": "Classification Function Duration",
                "period": 300,
                "annotations": {
                  "horizontal": [{
                    "value": ${ExecutionTimeThresholdMs},
                    "label": "Threshold (${ExecutionTimeThresholdMs}ms)",
                    "color": "#ff0000"
                  }]
                },
                "stat": "Average",
                "view": "timeSeries"
              }
            },
            {
              "type": "metric",
              "x": 16,
              "y": 18,
              "width": 8,
              "height": 6,
              "properties": {
                "metrics": [
                  ["AWS/Lambda", "Duration", "FunctionName", "${ExtractionFunction}"]
                ],
                "region": "${AWS::Region}",
                "title": "Extraction Function Duration",
                "period": 300,
                "annotations": {
                  "horizontal": [{
                    "value": ${ExecutionTimeThresholdMs},
                    "label": "Threshold (${ExecutionTimeThresholdMs}ms)",
                    "color": "#ff0000"
                  }]
                },
                "stat": "Average",
                "view": "timeSeries"
              }
            },
            {
              "type": "metric",
              "x": 0,
              "y": 24,
              "width": 8,
              "height": 6,
              "properties": {
                "metrics": [
                  ["AWS/Lambda", "Duration", "FunctionName", "${AssessmentFunction}"]
                ],
                "region": "${AWS::Region}",
                "title": "Assessment Function Duration",
                "period": 300,
                "annotations": {
                  "horizontal": [{
                    "value": ${ExecutionTimeThresholdMs},
                    "label": "Threshold (${ExecutionTimeThresholdMs}ms)",
                    "color": "#ff0000"
                  }]
                },
                "stat": "Average",
                "view": "timeSeries"
              }
            },
            {
              "type": "metric",
              "x": 8,
              "y": 24,
              "width": 8,
              "height": 6,
              "properties": {
                "metrics": [
                  ["AWS/Lambda", "Duration", "FunctionName", "${SummarizationFunction}"]
                ],
                "region": "${AWS::Region}",
                "title": "Summarization Function Duration",
                "period": 300,
                "annotations": {
                  "horizontal": [{
                    "value": ${ExecutionTimeThresholdMs},
                    "label": "Threshold (${ExecutionTimeThresholdMs}ms)",
                    "color": "#ff0000"
                  }]
                },
                "stat": "Average",
                "view": "timeSeries"
              }
            },
            {
              "type": "log",
              "x": 0,
              "y": 24,
              "width": 12,
              "height": 6,
              "properties": {
                "query": "SOURCE '${OCRFunctionLogGroup}' | filter @type = \"REPORT\" | fields @timestamp, @logStream, @billedDuration, @maxMemoryUsed/1024/1024 as memoryUsedMB | filter @billedDuration > ${ExecutionTimeThresholdMs} | sort by @billedDuration desc | limit 20",
                "region": "${AWS::Region}",
                "title": "OCR Lambda Long Running Invocations",
                "view": "table"
              }
            },
            {
              "type": "log",
              "x": 12,
              "y": 24,
              "width": 12,
              "height": 6,
              "properties": {
                "query": "SOURCE '${OCRFunctionLogGroup}' | fields @timestamp, @logStream, @message | filter @message like /ERROR/ or @message like /Task timed out/ | parse @message /RequestId: (?<requestId>[^ ]*)/ | sort @timestamp desc | limit 20",
                "region": "${AWS::Region}",
                "title": "OCR Lambda Errors",
                "view": "table"
              }
            },
            {
              "type": "log",
              "x": 0,
              "y": 30,
              "width": 12,
              "height": 6,
              "properties": {
                "query": "SOURCE '${ClassificationFunctionLogGroup}' | filter @type = \"REPORT\" | fields @timestamp, @logStream, @billedDuration, @maxMemoryUsed/1024/1024 as memoryUsedMB | filter @billedDuration > ${ExecutionTimeThresholdMs} | sort by @billedDuration desc | limit 20",
                "region": "${AWS::Region}",
                "title": "Classification Lambda Long Running Invocations",
                "view": "table"
              }
            },
            {
              "type": "log",
              "x": 12,
              "y": 30,
              "width": 12,
              "height": 6,
              "properties": {
                "query": "SOURCE '${ClassificationFunctionLogGroup}' | fields @timestamp, @logStream, @message | filter @message like /ERROR/ or @message like /Task timed out/ | parse @message /RequestId: (?<requestId>[^ ]*)/ | sort @timestamp desc | limit 20",
                "region": "${AWS::Region}",
                "title": "Classification Lambda Errors",
                "view": "table"
              }
            },
            {
              "type": "log",
              "x": 0,
              "y": 36,
              "width": 12,
              "height": 6,
              "properties": {
                "query": "SOURCE '${ExtractionFunctionLogGroup}' | filter @type = \"REPORT\" | fields @timestamp, @logStream, @billedDuration, @maxMemoryUsed/1024/1024 as memoryUsedMB | filter @billedDuration > ${ExecutionTimeThresholdMs} | sort by @billedDuration desc | limit 20",
                "region": "${AWS::Region}",
                "title": "Extraction Lambda Long Running Invocations",
                "view": "table"
              }
            },
            {
              "type": "log",
              "x": 12,
              "y": 36,
              "width": 12,
              "height": 6,
              "properties": {
                "query": "SOURCE '${ExtractionFunctionLogGroup}' | fields @timestamp, @logStream, @message | filter @message like /ERROR/ or @message like /Task timed out/ | parse @message /RequestId: (?<requestId>[^ ]*)/ | sort @timestamp desc | limit 20",
                "region": "${AWS::Region}",
                "title": "Extraction Lambda Errors",
                "view": "table"
              }
            },
            {
              "type": "log",
              "x": 0,
              "y": 42,
              "width": 12,
              "height": 6,
              "properties": {
                "query": "SOURCE '${AssessmentFunctionLogGroup}' | filter @type = \"REPORT\" | fields @timestamp, @logStream, @billedDuration, @maxMemoryUsed/1024/1024 as memoryUsedMB | filter @billedDuration > ${ExecutionTimeThresholdMs} | sort by @billedDuration desc | limit 20",
                "region": "${AWS::Region}",
                "title": "Assessment Lambda Long Running Invocations",
                "view": "table"
              }
            },
            {
              "type": "log",
              "x": 12,
              "y": 42,
              "width": 12,
              "height": 6,
              "properties": {
                "query": "SOURCE '${AssessmentFunctionLogGroup}' | fields @timestamp, @logStream, @message | filter @message like /ERROR/ or @message like /Task timed out/ | parse @message /RequestId: (?<requestId>[^ ]*)/ | sort @timestamp desc | limit 20",
                "region": "${AWS::Region}",
                "title": "Assessment Lambda Errors",
                "view": "table"
              }
            },
            {
              "type": "log",
              "x": 0,
              "y": 48,
              "width": 12,
              "height": 6,
              "properties": {
                "query": "SOURCE '${SummarizationFunctionLogGroup}' | filter @type = \"REPORT\" | fields @timestamp, @logStream, @billedDuration, @maxMemoryUsed/1024/1024 as memoryUsedMB | filter @billedDuration > ${ExecutionTimeThresholdMs} | sort by @billedDuration desc | limit 20",
                "region": "${AWS::Region}",
                "title": "Summarization Lambda Long Running Invocations",
                "view": "table"
              }
            },
            {
              "type": "log",
              "x": 12,
              "y": 48,
              "width": 12,
              "height": 6,
              "properties": {
                "query": "SOURCE '${SummarizationFunctionLogGroup}' | fields @timestamp, @logStream, @message | filter @message like /ERROR/ or @message like /Task timed out/ | parse @message /RequestId: (?<requestId>[^ ]*)/ | sort @timestamp desc | limit 20",
                "region": "${AWS::Region}",
                "title": "Summarization Lambda Errors",
                "view": "table"
              }
            }
          ]
        }

Outputs:

  # Outputs required by main template

  StateMachineName:
    Description: Step Functions State machine Name
    Value: !GetAtt DocumentProcessingStateMachine.Name

  StateMachineArn:
    Description: Step Functions State machine ARN
    Value: !GetAtt DocumentProcessingStateMachine.Arn
  
  StateMachineLogGroup:
    Description: Step Functions State machine LogGroup
    Value: !Ref StateMachineLogGroup

  DashboardName:
    Description: Name of the Pattern 1 CloudWatch Dashboard
    Value: !Ref Dashboard

  DashboardArn:
    Description: ARN of the Pattern 1 CloudWatch Dashboard
    Value: !Sub "arn:aws:cloudwatch::${AWS::AccountId}:dashboard/${Dashboard}"<|MERGE_RESOLUTION|>--- conflicted
+++ resolved
@@ -118,10 +118,7 @@
   HasCustomClassificationModelARN : !Not [!Equals [!Ref CustomClassificationModelARN , ""]]
   HasCustomExtractionModelARN : !Not [!Equals [!Ref CustomExtractionModelARN , ""]]
   HasPermissionsBoundary: !Not [!Equals [!Ref PermissionsBoundaryArn, ""]]
-<<<<<<< HEAD
-=======
   IsHITLEnabled: !Equals [!Ref EnableHITL, "true"]
->>>>>>> 62ccd708
 
 
 Resources:
@@ -166,21 +163,13 @@
                     order: 0
                   target_width:
                     type: number
-<<<<<<< HEAD
-                    description: "Target image width in pixels. Images larger than this will be resized."
-=======
                     description: "Target image width in pixels. Images larger than this will be resized. If not specified, automatic default of 951 pixels is applied to optimize resource usage and token consumption."
->>>>>>> 62ccd708
                     minimum: 100
                     maximum: 3500
                     order: 1
                   target_height:
                     type: number
-<<<<<<< HEAD
-                    description: "Target image height in pixels. Images larger than this will be resized."
-=======
                     description: "Target image height in pixels. Images larger than this will be resized. If not specified, automatic default of 1268 pixels is applied to optimize resource usage and token consumption."
->>>>>>> 62ccd708
                     minimum: 100
                     maximum: 3500
                     order: 2
