--- conflicted
+++ resolved
@@ -799,156 +799,6 @@
     7. Think step by step before finalizing your answer
 
     </final-instructions>
-<<<<<<< HEAD
-pricing:
-  - name: textract/detect_document_text
-    units:
-      - name: pages
-        price: '0.0015'
-  - name: textract/analyze_document-Layout
-    units:
-      - name: pages
-        price: '0.004'
-  - name: textract/analyze_document-Signatures
-    units:
-      - name: pages
-        price: '0.0035'
-  - name: textract/analyze_document-Forms
-    units:
-      - name: pages
-        price: '0.05'
-  - name: textract/analyze_document-Tables
-    units:
-      - name: pages
-        price: '0.015'
-  - name: textract/analyze_document-Tables+Forms
-    units:
-      - name: pages
-        price: '0.065'
-  - name: bedrock/us.amazon.nova-lite-v1:0
-    units:
-      - name: inputTokens
-        price: '6.0E-8'
-      - name: outputTokens
-        price: '2.4E-7'
-      - name: cacheReadInputTokens
-        price: '1.5E-8'
-      - name: cacheWriteInputTokens
-        price: '6.0E-8'
-  - name: bedrock/us.amazon.nova-pro-v1:0
-    units:
-      - name: inputTokens
-        price: '8.0E-7'
-      - name: outputTokens
-        price: '3.2E-6'
-      - name: cacheReadInputTokens
-        price: '2.0E-7'
-      - name: cacheWriteInputTokens
-        price: '8.0E-7'
-  - name: bedrock/us.amazon.nova-premier-v1:0
-    units:
-      - name: inputTokens
-        price: '2.5E-6'
-      - name: outputTokens
-        price: '1.25E-5'
-  - name: bedrock/us.anthropic.claude-3-haiku-20240307-v1:0
-    units:
-      - name: inputTokens
-        price: '2.5E-7'
-      - name: outputTokens
-        price: '1.25E-6'
-  - name: bedrock/us.anthropic.claude-3-5-haiku-20241022-v1:0
-    units:
-      - name: inputTokens
-        price: '8.0E-7'
-      - name: outputTokens
-        price: '4.0E-6'
-      - name: cacheReadInputTokens
-        price: '8.0E-8'
-      - name: cacheWriteInputTokens
-        price: '1.0E-6'
-  - name: bedrock/us.anthropic.claude-3-5-sonnet-20241022-v2:0
-    units:
-      - name: inputTokens
-        price: '3.0E-6'
-      - name: outputTokens
-        price: '1.5E-5'
-      - name: cacheReadInputTokens
-        price: '3.0E-7'
-      - name: cacheWriteInputTokens
-        price: '3.75E-6'
-  - name: bedrock/us.anthropic.claude-3-7-sonnet-20250219-v1:0
-    units:
-      - name: inputTokens
-        price: '3.0E-6'
-      - name: outputTokens
-        price: '1.5E-5'
-      - name: cacheReadInputTokens
-        price: '3.0E-7'
-      - name: cacheWriteInputTokens
-        price: '3.75E-6'
-  - name: bedrock/us.anthropic.claude-sonnet-4-20250514-v1:0
-    units:
-      - name: inputTokens
-        price: '3.0E-6'
-      - name: outputTokens
-        price: '1.5E-5'
-      - name: cacheReadInputTokens
-        price: '3.0E-7'
-      - name: cacheWriteInputTokens
-        price: '3.75E-6'
-  - name: bedrock/us.anthropic.claude-sonnet-4-20250514-v1:0:1m
-    units:
-      - name: inputTokens
-        price: '6.0E-6'
-      - name: outputTokens
-        price: '2.25E-5'
-      - name: cacheReadInputTokens
-        price: '6.0E-7'
-      - name: cacheWriteInputTokens
-        price: '7.5E-6'
-  - name: bedrock/us.anthropic.claude-sonnet-4-5-20250929-v1:0
-    units:
-      - name: inputTokens
-        price: '3.3E-6'
-      - name: outputTokens
-        price: '1.65E-5'
-      - name: cacheReadInputTokens
-        price: '3.3E-7'
-      - name: cacheWriteInputTokens
-        price: '4.125E-6'
-  - name: bedrock/us.anthropic.claude-sonnet-4-5-20250929-v1:0:1m
-    units:
-      - name: inputTokens
-        price: '6.6E-6'
-      - name: outputTokens
-        price: '2.475E-5'
-      - name: cacheReadInputTokens
-        price: '6.6E-7'
-      - name: cacheWriteInputTokens
-        price: '8.25E-6'
-  - name: bedrock/us.anthropic.claude-opus-4-20250514-v1:0
-    units:
-      - name: inputTokens
-        price: '1.5E-5'
-      - name: outputTokens
-        price: '7.5E-5'
-      - name: cacheReadInputTokens
-        price: '1.5E-6'
-      - name: cacheWriteInputTokens
-        price: '1.875E-5'
-  - name: bedrock/us.anthropic.claude-opus-4-1-20250805-v1:0
-    units:
-      - name: inputTokens
-        price: '1.5E-5'
-      - name: outputTokens
-        price: '7.5E-5'
-      - name: cacheReadInputTokens
-        price: '1.5E-6'
-      - name: cacheWriteInputTokens
-        price: '1.875E-5'
-=======
->>>>>>> 111b0857
 assessment:
   enabled: true
   validation_enabled: false
@@ -1502,6 +1352,26 @@
         price: '6.0E-7'
       - name: cacheWriteInputTokens
         price: '7.5E-6'
+  - name: bedrock/us.anthropic.claude-sonnet-4-5-20250929-v1:0
+    units:
+      - name: inputTokens
+        price: '3.3E-6'
+      - name: outputTokens
+        price: '1.65E-5'
+      - name: cacheReadInputTokens
+        price: '3.3E-7'
+      - name: cacheWriteInputTokens
+        price: '4.125E-6'
+  - name: bedrock/us.anthropic.claude-sonnet-4-5-20250929-v1:0:1m
+    units:
+      - name: inputTokens
+        price: '6.6E-6'
+      - name: outputTokens
+        price: '2.475E-5'
+      - name: cacheReadInputTokens
+        price: '6.6E-7'
+      - name: cacheWriteInputTokens
+        price: '8.25E-6'
   - name: bedrock/us.anthropic.claude-opus-4-20250514-v1:0
     units:
       - name: inputTokens
